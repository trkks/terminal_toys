--- conflicted
+++ resolved
@@ -207,9 +207,6 @@
         self.parse(std::env::args())
     }
 
-<<<<<<< HEAD
-    pub fn parse_nth<T>(&mut self, index: usize) -> Result<T, Error>
-=======
     /// Set the help keys to: "-h" and "--help". See `Self::help_keys`.
     pub fn help_default(self) -> Self {
         self.help_keys(vec!["h", "help"])
@@ -428,8 +425,11 @@
         Ok(())
     }
 
-    fn parse_nth<T>(&mut self, index: usize) -> Result<T, Error>
->>>>>>> 21386963
+    /// NOTE: Not be called by user directly; instead use the `From`
+    /// implementations or `smargs` macro.
+    /// 
+    /// Parse value of arg defined in `index` into the type `T`.
+    pub fn parse_nth<T>(&mut self, index: usize) -> Result<T, Error>
     where
         T: FromStr,
         <T as FromStr>::Err: error::Error + 'static,
