--- conflicted
+++ resolved
@@ -470,24 +470,10 @@
         T: FromStr,
     {
         // TODO This seems unnecessarily complex...
-<<<<<<< HEAD
-        let value = self
-=======
         let index = self.index;
-        let mut value = match self
->>>>>>> 8b3652c4
+        let value = match self
             .values
             .get(index)
-            .expect(
-                &format!(
-                    "Smargs.values constructed incorrectly: None in index {}",
-                    index
-                )
-<<<<<<< HEAD
-            );
-
-=======
-            })
             .take()
             .ok_or(Error::MissingRequired {
                 expected_count: self
@@ -501,7 +487,6 @@
             Ok(x) => x,
             Err(e) => return SmargsResult(Err(e)),
         };
->>>>>>> 8b3652c4
 
         let return_value = <T as FromStr>::from_str(&value[0])
             .map_err(|e| Error::Smarg {
