# terminal_toys
Thingamajigs to make command-line programs more user- and developer-friendly.

## Smargs
- Easily parse program arguments based on your definition into required types.
- Return automatically generated help messages when for example:
  - Argument could not be parsed correctly
  - Not enough or too many arguments are given
  - Duplicate or undefined option keys are used
  - Help is requested with the `--help` option

### Example:
```rust
<<<<<<< HEAD
use terminal_toys::{Smargs, ArgType};
let program_args = vec!["repeat", "-v", "--amount", "3", "foo bar"];

let (n, s, verbose) : (usize, String, bool) =
  Smargs::builder("Repeat a string!")
    .required(["amount"], "Amount of repeats")
    .required([], "The string to repeat")
    .optional(["v", "verbose"], "Print information about the result", ArgType::False)
=======
struct MyInput { repeats: usize, string: String, verbose: bool };
let program_args = vec!["repeat.exe", "-v", "--amount", "3", "foo bar"];

let MyInput { repeats, string, verbose } = terminal_toys::smargs!(
      "Repeat!",
      MyInput {
        repeats:("Amount of repeats",      vec!["amount"],       usize),
        string: ("The string to repeat",   vec![],               String),
        verbose:("Print more information", vec!["v", "verbose"], bool)
      }
    )
>>>>>>> b81d9872
    .parse(program_args.into_iter().map(String::from))?;

assert_eq!(repeats, 3);
assert_eq!(string, "foo bar");
assert!(verbose);
<<<<<<< HEAD
return Ok::<(), terminal_toys::smargs::Error>(())
=======
# return Ok::<(), terminal_toys::SmargsBreak>(())
>>>>>>> b81d9872
```

## ProgressBar
Programs that take a long time processing will benefit from displaying their real-time status also on the command-line.

Example scenario of eight threads running simultaneously with each having their own progress bar:
```ignore
Thread #1  95% [===================.]
Thread #2 100% [====================] Done!
Thread #3  95% [===================.]
Thread #4  95% [===================.]
Thread #5  95% [===================.]
Thread #6  95% [===================.]
Thread #7 100% [====================] Done!
Thread #8  90% [==================..]
```
## spinner
The `start_spinner` -function animates the basic spinner (`(|) > (/) > (-) >
(\)`) while waiting on your function-call to finish:
```rust
use terminal_toys::spinner;
fn my_long_process() -> u32 { 42 }
let result = spinner::start_spinner(|| my_long_process());
```

## Color
Print colors on the command-line by setting current color with constants:
```rust
use terminal_toys::textcolor::{GREEN, RESET};
println!("{}The color of envy{}", GREEN, RESET);
```

## snake
Play snake on the command-line with:
```ignore
cargo run --bin snake
```
Use `WASD` to __stage__ an input to a direction and hit `Enter` to apply it.

```ignore
######################
#............SSSSSS..#
#............S....S..#
#............S....S..#
#............S....S..#
#............S....S..#
#.......HSSSSS....S..#
#................SS..#
#....................#
#..............A.....#
#....................#
######################
```<|MERGE_RESOLUTION|>--- conflicted
+++ resolved
@@ -11,16 +11,6 @@
 
 ### Example:
 ```rust
-<<<<<<< HEAD
-use terminal_toys::{Smargs, ArgType};
-let program_args = vec!["repeat", "-v", "--amount", "3", "foo bar"];
-
-let (n, s, verbose) : (usize, String, bool) =
-  Smargs::builder("Repeat a string!")
-    .required(["amount"], "Amount of repeats")
-    .required([], "The string to repeat")
-    .optional(["v", "verbose"], "Print information about the result", ArgType::False)
-=======
 struct MyInput { repeats: usize, string: String, verbose: bool };
 let program_args = vec!["repeat.exe", "-v", "--amount", "3", "foo bar"];
 
@@ -32,17 +22,12 @@
         verbose:("Print more information", vec!["v", "verbose"], bool)
       }
     )
->>>>>>> b81d9872
     .parse(program_args.into_iter().map(String::from))?;
 
 assert_eq!(repeats, 3);
 assert_eq!(string, "foo bar");
 assert!(verbose);
-<<<<<<< HEAD
-return Ok::<(), terminal_toys::smargs::Error>(())
-=======
 # return Ok::<(), terminal_toys::SmargsBreak>(())
->>>>>>> b81d9872
 ```
 
 ## ProgressBar
